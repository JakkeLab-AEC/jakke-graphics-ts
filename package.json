{
  "name": "jakke-graphics-ts",
<<<<<<< HEAD
  "version": "0.0.5",
  "description": "",
=======
  "version": "0.0.7",
  "description": "2D, 3D geometry and graphics utility library for TypeScript projects.",
>>>>>>> b16fe141
  "main": "dist/index.js",
  "types": "dist/index.d.ts",
  "files": [
    "dist"
  ],
  "scripts": {
    "build": "node pack.config.js"
  },
  "publishConfig": {
    "access": "public"
  },
  "keywords": [
    "graphics",
    "geometry",
    "2d",
    "3d",
    "typescript",
    "utility"
  ],
  "author": "JakkeLab",
  "license": "MIT",
  "repository": {
    "type": "git",
    "url": "https://github.com/JakkeLab-AEC/jakke-graphics-ts"
  },
  "devDependencies": {
    "@types/jest": "^29.5.14",
    "jest": "^29.7.0",
    "ts-jest": "^29.3.2",
    "ts-node": "^10.9.2",
    "typescript": "^5.8.3",
    "vite": "^6.3.1",
    "ws": "^8.18.1"
  }
}<|MERGE_RESOLUTION|>--- conflicted
+++ resolved
@@ -1,12 +1,7 @@
 {
   "name": "jakke-graphics-ts",
-<<<<<<< HEAD
-  "version": "0.0.5",
-  "description": "",
-=======
-  "version": "0.0.7",
+  "version": "0.0.8",
   "description": "2D, 3D geometry and graphics utility library for TypeScript projects.",
->>>>>>> b16fe141
   "main": "dist/index.js",
   "types": "dist/index.d.ts",
   "files": [
